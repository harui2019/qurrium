--- conflicted
+++ resolved
@@ -1,18 +1,10 @@
-<<<<<<< HEAD
-# Qurry 🍛 - The Measuring Tool for Renyi Entropy, Loschmidt Echo, and Magnetization Squared and Some Common Cases.
-=======
-# Qurry 🍛 - The Measuring Tool for Renyi Entropy, and Loschmidt Echo, The Library of Some Common Cases
->>>>>>> f72667eb
+# Qurry 🍛 - The Measuring Tool for Renyi Entropy, Loschmidt Echo, and Magnetization Squared, The Library of Some Common Cases.
 
 This is a tool to measure the Renyi entropy, Loschmidt Echo, and Magnetization Squared of given wave function. Running on **IBM Qiskit** with the function from constructing experiment object to pending the jobs to IBMQ automatically.
 
 ---
 
-<<<<<<< HEAD
 ## Configurate Environment
-=======
-## Avaliable Environments
->>>>>>> f72667eb
 
 - **`Python 3.9.7+` installed by Anaconda**
   - on
@@ -34,15 +26,9 @@
 
 ---
 
-<<<<<<< HEAD
 ## Measurement
 
 ### `qurrent` - The Renyi Entropy Measurement
-=======
----
-
-## `qurrent`
->>>>>>> f72667eb
 
 The main function to measure the entropy.
 The following is the methods used to measure.
@@ -75,7 +61,6 @@
 
 ## The Library of Some Common Case & Other tools
 
-s
 ### `case`
 
 Some examples for the experiments.
